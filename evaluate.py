import argparse
from pathlib import Path
from PIL import Image
import os
import matplotlib.pyplot as plt
from bcos.data.categories import IMAGENET_CATEGORIES

import torch

try:
    from tqdm.auto import tqdm
except ImportError:
    tqdm = lambda x: x  # noqa: E731

import os
from torchmetrics.detection.mean_ap import MeanAveragePrecision
import numpy as np
import cv2

from bcos.data.datamodules import ClassificationDataModule
from bcos.experiments.utils import Experiment

device = torch.device("cuda" if torch.cuda.is_available() else "cpu")


def get_parser(add_help=True):
    parser = argparse.ArgumentParser(
        description="Evaluate a trained model.", add_help=add_help
    )

    # specify save dir and experiment config
    parser.add_argument(
        "--hubconf",
        help="Test model from local hubconf file.",
    )

    parser.add_argument(
        "--base_directory",
        default="./experiments",
        help="The base directory.",
    )
    parser.add_argument(
        "--dataset",
        choices=["ImageNet", "CIFAR10", "PASCALVOC"],
        default="ImageNet",
        help="The dataset.",
    )
    parser.add_argument(
        "--base_network", help="The model config or base network to use."
    )
    parser.add_argument("--experiment_name", help="The name of the experiment to run.")

    group = parser.add_mutually_exclusive_group()
    group.add_argument(
        "--reload", help="What ckpt to load. ['last', 'best', 'epoch_<N>', 'best_any']"
    )
    group.add_argument(
        "--weights",
        metavar="PATH",
        type=Path,
        help="Specific weight state dict to load.",
    )

    parser.add_argument(
        "--ema",
        default=False,
        action="store_true",
        help="Load the EMA stored version if it exists. Not applicable for reload='best_any'.",
    )

    parser.add_argument(
        "--batch_size", type=int, default=1, help="Batch size to use. Default is 1"
    )
    parser.add_argument(
        "--no-cuda",
        default=False,
        action="store_true",
        help="Force into not using cuda.",
    )

    return parser


def run_evaluation(args):
    global device
    if args.no_cuda:
        device = torch.device("cpu")

    if device == torch.device("cuda"):
        torch.backends.cudnn.benchmark = False
    torch.use_deterministic_algorithms(True)

    # get model, config, and data
    model, config = load_model_and_config(args)
    test_loader = get_test_loader(args.dataset, config)

    # do evaluation
<<<<<<< HEAD
    ADVERSARIAL_PLOT = os.environ.get("ADVERSARIAL_PLOT", "false").lower() == 'true'
    if ADVERSARIAL_PLOT:
        evaluate_explanation(model, test_loader)
    else:
        ROI = os.environ.get("ROI", "false").lower() == 'true'
        eval_funct = evaluate_mAP if ROI else evaluate
        eval_funct(model, test_loader)


def evaluate_explanation(model, data_loader):
    explanation_save_dir = "bcos/data/imagenet_mini_explanation_05"
    os.makedirs(explanation_save_dir, exist_ok=True)

    model.eval()

    for batch_idx, (image, target) in enumerate(tqdm(data_loader)):       
        image = image.to(device, non_blocking=True)
        image.requires_grad = True
        
        # CODE TO DISPLAY BOTH ORIGINAL AND MODIFIED CIFAR10 
        '''
        original_image = image.squeeze(0).detach().cpu()  # Convert to HWC format
        if original_image.shape[0] > 3:  # More than 3 channels
            original_image = original_image[:3, :, :].permute(1, 2, 0).numpy()  # Use only the first 3 channels
        
        output = model.explain(image)
        explanation = output['explanation']

        fig, axes = plt.subplots(1, 2, figsize=(12, 6))
        axes[0].imshow(original_image)
        axes[0].set_title("Original Image")
        axes[0].axis('off')
        
        axes[1].imshow(explanation, cmap='viridis')  # Optional: Use a colormap for the explanation
        axes[1].set_title("Explanation")
        axes[1].axis('off')
        
        image_save_path = os.path.join(explanation_save_dir, f"explanation_{batch_idx}.png")
        plt.savefig(image_save_path, bbox_inches='tight', pad_inches=0)
        plt.close()
        
        '''
        
        # CODE TO DISPLAY ONLY MODFIED IMAGE IMAGENET 

        output = model.explain(image)
        explanation = output['explanation']
        predicted_index = output["prediction"]
        predicted_label = IMAGENET_CATEGORIES[predicted_index]
        # Plot the explanation
        fig, ax = plt.subplots(figsize=(6, 6))
        ax.imshow(explanation, cmap="viridis")  # Display the explanation
        ax.axis("off")
        
        # Add the label as text at the bottom
        plt.text(
            0.5, -0.1, predicted_label, fontsize=12, ha="center", transform=ax.transAxes
        )
        
        # Save the explanation
        image_save_path = os.path.join(explanation_save_dir, f"explanation_{batch_idx}.png")
        plt.savefig(image_save_path, bbox_inches="tight", pad_inches=0.5)
        plt.close(fig)
=======
    ROI = os.environ.get("ROI", "false").lower() == 'true'
    EXPLAIN = os.environ.get("EXPLAIN", "false").lower() == 'true'
    eval_funct = evaluate_mAP if ROI else evaluate
    if EXPLAIN:
        eval_funct = print_images
    eval_funct(model, test_loader)
>>>>>>> de1395fc

       

def evaluate_mAP(model, data_loader):
    from PIL import ImageDraw, Image
    import matplotlib.pyplot as plt
    
    MIN_BOX_SIZE = 10  # Minimum width or height of a bounding box
    def is_nested(box, boxes):
        """
        Check if a box is nested inside any other box.
        """
        x1, y1, x2, y2 = box
        for bx in boxes:
            bx1, by1, bx2, by2 = bx
            if x1 >= bx1 and y1 >= by1 and x2 <= bx2 and y2 <= by2:
                return True
        return False
    
    model.eval()
    map_metric = MeanAveragePrecision()
    total_samples = 0
    for image, target in tqdm(data_loader):
        image = image.to(device, non_blocking=True)

        output = model.explain(image)
        final_mask = output['explanation'][..., 3]
        # gray_scale = output['explanation'][..., :3].mean(axis=-1)
        
        # final_mask = (gray_scale + alpha_channel) / 2.0
        rois_pred = {
            "boxes": [],
            "scores": [],
            "labels": [],
        }
        img = np.transpose(image[0][:3].detach().cpu().numpy(), (1, 2, 0))
        img = (img * 255).clip(0, 255).astype(np.uint8)
        img = Image.fromarray(img)
        draw = ImageDraw.Draw(img)
        for thresh in [0.6]:
            thresh_mask = final_mask > thresh
            contours, _ = cv2.findContours(
            thresh_mask.astype(np.uint8), cv2.RETR_EXTERNAL, cv2.CHAIN_APPROX_SIMPLE)

            for contour in contours:
                x, y, w, h = cv2.boundingRect(contour)
                
                # Filter small boxes
                if w < MIN_BOX_SIZE or h < MIN_BOX_SIZE:
                    continue

                min_row, min_col, max_row, max_col = x, y, x + w, y + h

                # Check for nested boxes
                new_box = [min_row, min_col, max_row, max_col]
                if is_nested(new_box, rois_pred["boxes"]):
                    continue

                # Append valid box
                rois_pred["boxes"].append(new_box)
                rois_pred["scores"].append(thresh_mask[min_row:max_row, min_col:max_col].mean())
                rois_pred["labels"].append(target['labels'][0][0].item())

                # Draw the bounding box
                draw.rectangle((min_row, min_col, max_row, max_col), outline="yellow", width=2)


        for [min_row, min_col, max_row, max_col] in target['boxes'][0]:
            draw.rectangle((min_row, min_col, max_row, max_col), outline="green", width=2)
        plt.imshow(np.array(img))
        plt.axis('off')
        plt.savefig("example_plot.png")
        plt.imshow(final_mask)
        plt.axis('off')
        plt.savefig("example_plot2.png")
        rois_pred["boxes"] = torch.tensor(rois_pred["boxes"], dtype=torch.float32)
        rois_pred["scores"] = torch.tensor(rois_pred["scores"], dtype=torch.float32)
        rois_pred["labels"] = torch.tensor(rois_pred["labels"], dtype=torch.int64)
                
        total_samples += image.shape[0]
        target = {
            'labels': target['labels'][0],
            'boxes': target['boxes'][0],
        }
        map_metric.update([rois_pred], [target])
        if total_samples > 250:
            break
        
    map_result = map_metric.compute()
    print(
        f"Out of a total of {total_samples}, mAP result:"
    )
    print()
    print("--------------------------------------------")
    print(map_result)
    print("--------------------------------------------")
    print()


def print_images(model, data_loader):
    from PIL import Image
    import matplotlib.pyplot as plt
    import numpy as np
    from tqdm import tqdm  # For the progress bar
    B_PARAMETER = os.environ.get("B_PARAMETER", 0)
    model.eval()
    device = next(model.parameters()).device  # Get the device the model is on

    for i, (image, target) in enumerate(data_loader):
        if i >= 10:
            break
        image = image.to(device, non_blocking=True)
        output = model.explain(image)
        explanation = output['explanation']

        # Prepare the original image
        img = np.transpose(image[0][:3].detach().cpu().numpy(), (1, 2, 0))
        img = (img * 255).clip(0, 255).astype(np.uint8)

        # Prepare the explanation image
        explanation = (explanation[0] * 255).clip(0, 255).astype(np.uint8)

        # Create a single figure with two subplots
        plt.figure(figsize=(12, 6))

        # Original image
        plt.subplot(1, 2, 1)
        plt.imshow(img)
        plt.title("Original Image")
        plt.axis("off")

        # Explanation
        plt.subplot(1, 2, 2)
        plt.imshow(explanation, cmap='viridis')  # Use a color map if needed
        plt.title("Explanation")
        plt.axis("off")

        # Display the combined plots
        plt.tight_layout()
        plt.savefig("exaples/b_%s_explanation_%i.png" % (B_PARAMETER, i))

def evaluate(model, data_loader):
    # https://github.com/pytorch/vision/blob/657c0767c5ca5564c8b437ac44263994c8e0/references/classification/train.py#L61
    model.eval()

    total_samples = 0
    total_correct_top1 = 0
    total_correct_top5 = 0
    with torch.inference_mode():
        for image, target in tqdm(data_loader):
            image = image.to(device, non_blocking=True)
            target = target.to(device, non_blocking=True)

            output = model(image)

            total_samples += image.shape[0]
            correct_top1, correct_top5 = check_correct(output, target, topk=(1, 5))
            total_correct_top1 += correct_top1.item()
            total_correct_top5 += correct_top5.item()

    acc1 = total_correct_top1 / total_samples
    acc5 = total_correct_top5 / total_samples
    print(
        f"Out of a total of {total_samples}, got {total_correct_top1=} and {total_correct_top5=}"
    )
    print()
    print("--------------------------------------------")
    print(f"Acc@1 {acc1:.3%} Acc@5 {acc5:.3%}")
    print("--------------------------------------------")
    print()


def check_correct(output, target, topk=(1,)):
    with torch.inference_mode():
        maxk = max(topk)
        if target.ndim == 2:
            target = target.max(dim=1)[1]

        _, pred = output.topk(maxk, 1, True, True)
        pred = pred.t()
        correct = pred.eq(target[None])

        res = []
        for k in topk:
            correct_k = correct[:k].flatten().sum()
            res.append(correct_k)
        return res


def load_model_and_config(args):
    # a bit messy because of trying to directly use hubconf
    if args.hubconf is not None:
        import hubconf

        model = getattr(hubconf, args.hubconf)(pretrained=True)
        config = model.config
    else:
        experiment = Experiment(
            base_directory=args.base_directory,
            path_or_dataset=args.dataset,
            base_network=args.base_network,
            experiment_name=args.experiment_name,
        )
        config = experiment.config

        if args.reload is not None:
            model = experiment.load_trained_model(
                reload=args.reload, verbose=True, ema=args.ema
            )
        elif args.weights is not None:
            model: torch.nn.Module = experiment.get_model()
            state_dict = torch.load(args.weights, map_location="cpu")
            try:
                model.load_state_dict(state_dict)
            except RuntimeError as e:
                print(
                    "Error loading state dict. Please note that --weights only supports "
                    "loading model state dict and not from training checkpoints."
                )
                raise e
        else:
            raise RuntimeError(
                "One of --reload, --weights or --hubconf must be provided!"
            )

    model = model.to(device)

    return model, config


def get_test_loader(dataset, config):
    registry = ClassificationDataModule.registry()
    if dataset in registry:
        datamodule = registry[dataset](config["data"])
    else:
        available_datasets = list(registry.keys())
        raise ValueError(
            f"Unknown dataset: '{dataset}'. Available datasets are: {available_datasets}"
        )

    # get data and set batchsize
    datamodule.batch_size = args.batch_size
    datamodule.setup("test")
    test_loader = datamodule.test_dataloader()

    return test_loader


if __name__ == "__main__":
    args = get_parser().parse_args()
    run_evaluation(args)<|MERGE_RESOLUTION|>--- conflicted
+++ resolved
@@ -95,14 +95,16 @@
     test_loader = get_test_loader(args.dataset, config)
 
     # do evaluation
-<<<<<<< HEAD
     ADVERSARIAL_PLOT = os.environ.get("ADVERSARIAL_PLOT", "false").lower() == 'true'
     if ADVERSARIAL_PLOT:
         evaluate_explanation(model, test_loader)
-    else:
-        ROI = os.environ.get("ROI", "false").lower() == 'true'
-        eval_funct = evaluate_mAP if ROI else evaluate
-        eval_funct(model, test_loader)
+        return None
+    ROI = os.environ.get("ROI", "false").lower() == 'true'
+    EXPLAIN = os.environ.get("EXPLAIN", "false").lower() == 'true'
+    eval_funct = evaluate_mAP if ROI else evaluate
+    if EXPLAIN:
+        eval_funct = print_images
+    eval_funct(model, test_loader)
 
 
 def evaluate_explanation(model, data_loader):
@@ -159,14 +161,6 @@
         image_save_path = os.path.join(explanation_save_dir, f"explanation_{batch_idx}.png")
         plt.savefig(image_save_path, bbox_inches="tight", pad_inches=0.5)
         plt.close(fig)
-=======
-    ROI = os.environ.get("ROI", "false").lower() == 'true'
-    EXPLAIN = os.environ.get("EXPLAIN", "false").lower() == 'true'
-    eval_funct = evaluate_mAP if ROI else evaluate
-    if EXPLAIN:
-        eval_funct = print_images
-    eval_funct(model, test_loader)
->>>>>>> de1395fc
 
        
 
